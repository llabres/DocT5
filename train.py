--- conflicted
+++ resolved
@@ -1,23 +1,3 @@
-<<<<<<< HEAD
-import os
-import editdistance
-from utils import parse_args, load_config, build_model, build_dataset
-from transformers import TrainingArguments, Trainer
-
-
-class processor_collator:
-    def __init__(self, processor):
-        self.processor = processor
-    
-    def __call__(self, batch):
-        batch = {k: [dic[k] for dic in batch] for k in batch[0]}
-        return self.processor(**batch)
-
-def compute_metrics(eval_predictions):
-    labels = eval_predictions.label_ids
-    labels[labels == -100] = 0
-    labels = processor.batch_decode(labels, skip_special_tokens=True)
-=======
 from accelerate import Accelerator
 from accelerate import DistributedDataParallelKwargs
 from accelerate.data_loader import prepare_data_loader
@@ -34,7 +14,6 @@
 class DataCollator:
     def __init__(self, processor):
         self.processor = processor
->>>>>>> 9284e388
     
     def __call__(self, batch):
         batch = {k: [dic[k] for dic in batch] for k in batch[0]}
@@ -175,82 +154,4 @@
     
     train(config, accelerator)
 
-<<<<<<< HEAD
-args = parse_args()
-config = load_config(args, eval_only=True)
-
-if config['wandb']:
-    os.environ["WANDB_PROJECT"] = "DocT5"
-    os.environ["WANDB_DIR"] = config['save_dir']
-
-config['batch_size'] = config['batch_size']*config['num_gpus'] # necessary as split_batches is True
-
-model, processor = build_model(config)
-
-collator = processor_collator(processor)
-
-train_dataset = build_dataset(config, 'train', processor)
-
-if config['eval']:
-    config['eval_batch_size'] = config['eval_batch_size']*config['num_gpus']
-    eval_dataset = build_dataset(config, 'val', processor)
-else:
-    eval_dataset = None
-    config['eval_start'] = False
-    config['eval_batch_size'] = None
-    config['eval_accumulation_steps'] = None
-
-training_args = TrainingArguments(
-    output_dir=os.path.join(config['save_dir'], 'checkpoints', config['experiment_name']),
-    overwrite_output_dir=True if not config.get('resume', None) else False,
-    do_train=True,
-    do_eval=config['eval'],
-    do_predict=False, # TODO: Implement this
-    eval_strategy='steps' if config['eval'] else 'no',
-    per_device_train_batch_size=config['batch_size'],
-    per_device_eval_batch_size=config['eval_batch_size'],
-    gradient_accumulation_steps=config['gradient_accumulation_steps'],
-    eval_accumulation_steps=config['eval_accumulation_steps'],
-    learning_rate=config['lr'],
-    max_steps=config['max_steps'],
-    lr_scheduler_type=config['lr_scheduler_type'],
-    warmup_ratio=config['warmup_ratio'] if 'warmup_ratio' in config.keys() else 0.0,
-    warmup_steps=config['warmup_steps'] if 'warmup_steps' in config.keys() else 0,
-    log_level='debug' if config['debug'] else 'info',
-    save_strategy='steps',
-    save_steps=config['save_steps'],
-    eval_steps=config['save_steps'],
-    save_total_limit=1,
-    dataloader_drop_last=True,
-    dataloader_num_workers=8,
-    run_name=config['experiment_name'],
-    load_best_model_at_end=config['eval'],
-    metric_for_best_model='ANLS',
-    optim="adamw_torch",
-    group_by_length=False,
-    gradient_checkpointing=False, # If True, use gradient checkpointing to save memory at the expense of slower backward pass.
-    torch_compile=False,
-    eval_on_start=config['eval_start'],
-    report_to='wandb' if config['wandb'] else "none",
-    logging_steps=1,
-    split_batches=True,
-    bf16=True,
-    ddp_find_unused_parameters=False,
-)
-
-trainer = Trainer(
-    model=model,
-    args=training_args,
-    train_dataset=train_dataset,
-    eval_dataset=eval_dataset,
-    processing_class=processor,
-    compute_metrics=compute_metrics,
-    data_collator=collator,
-)
-
-trainer.train(resume_from_checkpoint=True if config.get('resume', None) else False)
-
-trainer.save_model(os.path.join(config['save_dir'], 'checkpoints', config['experiment_name'], 'final'))
-=======
-    accelerator.end_training()
->>>>>>> 9284e388
+    accelerator.end_training()