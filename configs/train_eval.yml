--- conflicted
+++ resolved
@@ -3,14 +3,9 @@
 debug: true
 
 # Train
-<<<<<<< HEAD
+train: true
 batch_size: 4
 gradient_accumulation_steps: 2
-=======
-train: true
-batch_size: 2
-gradient_accumulation_steps: 8
->>>>>>> 4b0bdbdf
 max_steps: 10000
 save_steps: 1000
 mixed_precision: 'bf16'
@@ -35,9 +30,4 @@
 save_answers: false
 
 
-<<<<<<< HEAD
-# Example: sbatch run.slurm train.py -m model -d SP-DocVQA -bs 4 --save_steps 500 --max_steps 2000  --config-path configs/train_eval.yml --wandb
-=======
-# Example:
-# accelerate launch --multi-gpu --num_processes=4 train.py -m save/DocT5-ocr-base -d SP-DocVQA --config-path configs/train_eval.yml
->>>>>>> 4b0bdbdf
+# Example: sbatch run.slurm train.py -m model -d SP-DocVQA -bs 4 --save_steps 500 --max_steps 2000  --config-path configs/train_eval.yml --wandb